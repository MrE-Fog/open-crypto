--- conflicted
+++ resolved
@@ -1,10 +1,8 @@
 import Core
 import libc
 
-/**
-    URandom represents a file connection to /dev/urandom on Unix systems.
-    /dev/urandom is a cryptographically secure random generator provided by the OS.
-*/
+/// URandom represents a file connection to /dev/urandom on Unix systems.
+/// /dev/urandom is a cryptographically secure random generator provided by the OS.
 public final class URandom: Random, EmptyInitializable {
     public enum Error: Swift.Error {
         case open(Int32)
@@ -19,14 +17,6 @@
     deinit {
         fclose(file)
     }
-<<<<<<< HEAD
-    
-    private func read(numBytes: Int) -> [Int8] {
-        // Initialize an empty array with numBytes+1 for null terminated string
-        var bytes = [Int8](repeating: 0, count: numBytes + 1)
-        fgets(&bytes, Int32(numBytes) + 1, file)
-        bytes.removeLast()
-=======
 
     private func read(numBytes: Int) throws -> [Int8] {
         // The Random protocol doesn't allow init to fail, so we have to
@@ -42,7 +32,7 @@
             // we need to throw an error
             throw Error.read(errno)
         }
->>>>>>> 624deb8c
+
         return bytes
     }
 
