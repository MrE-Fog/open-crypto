import CCryptoOpenSSL
import Foundation
import Bits

// MARK: Ciphers

/// AES-128 ECB Cipher. Deprecated (see https://github.com/vapor/crypto/issues/59).
///
///     let key: Data // 16 bytes
///     let ciphertext = try AES128.encrypt("vapor", key: key)
///     print(ciphertext) // Encrypted Data
///     AES128.decrypt(ciphertext, key: key).convert(to: String.self) // "vapor"
///
@available(*, deprecated, message: "Stream encryption in ECB mode is unsafe (see https://github.com/vapor/crypto/issues/59). Use AES256 in GCM mode instead.")
public var AES128: Cipher { return .init(algorithm: .init(c: EVP_aes_128_ecb().convert())) }

/// AES-256 ECB Cipher. Deprecated (see https://github.com/vapor/crypto/issues/59).
///
///     let key: Data // 32 bytes
///     let ciphertext = try AES256.encrypt("vapor", key: key)
///     print(ciphertext) // Encrypted Data
///     AES256.decrypt(ciphertext, key: key).convert(to: String.self) // "vapor"
///
@available(*, deprecated, message: "Stream encryption in ECB mode is unsafe (see https://github.com/vapor/crypto/issues/59). Use AES256 in GCM mode instead.")
public var AES256: Cipher { return .init(algorithm: .init(c: EVP_aes_256_ecb().convert())) }

/// AES-256 CBC Cipher. Only use this if you know what you are doing; use AES-256 GCM otherwise (see https://github.com/vapor/crypto/issues/59).
///
///     let key: Data // 32 bytes
///     let iv: Data // 16 RANDOM bytes; different for each plaintext to encrypt. MUST be passed alongside the ciphertext to the receiver.
///     let ciphertext = try AES256.encrypt("vapor", key: key, iv: iv)
///     print(ciphertext) // Encrypted Data
///     AES256.decrypt(ciphertext, key: key, iv: iv).convert(to: String.self) // "vapor"
///
public var AES256CBC: Cipher { return .init(algorithm: .aes256cbc) }

/// Cryptographic encryption and decryption functions for converting plaintext to and from ciphertext.
///
/// Normally, you will use the global convenience variables for encrypting and decrypting.
///
///     let ciphertext = try AES128.encrypt("vapor", key: "passwordpassword")
///     try AES128.decrypt(ciphertext, key: "passwordpassword").convert(to: String.self) // "vapor"
///
/// You may also create a `Cipher` manually.
///
///     try Cipher(algorithm: .named("aes-128-ecb").encrypt(...)
///
/// Read more about [encryption on Wikipedia](https://en.wikipedia.org/wiki/Encryption).
///
/// Read more about OpenSSL's [EVP encryption methods](https://www.openssl.org/docs/man1.1.0/crypto/EVP_EncryptInit.html).
public final class Cipher: OpenSSLStreamCipher {
    /// The `CipherAlgorithm` (e.g., AES-128 ECB) to use.
    public let algorithm: OpenSSLCipherAlgorithm

    /// Internal OpenSSL `EVP_CIPHER_CTX` context.
<<<<<<< HEAD
    let ctx: OpaquePointer
=======
    public let ctx: UnsafeMutablePointer<EVP_CIPHER_CTX>
>>>>>>> 6e4d05a7

    /// Creates a new `Cipher` using the supplied `CipherAlgorithm`.
    ///
    /// You can use the convenience static variables for common algorithms.
    ///
    ///     try AES128.encrypt(...)
    ///
    /// You can also use this `init(algorithm:)` method manually to supply a custom `CipherAlgorithm`.
    ///
    ///     try Cipher(algorithm: .named("aes-128-ecb").encrypt(...)
    ///
    public init(algorithm: CipherAlgorithm) {
        self.algorithm = algorithm
        self.ctx = EVP_CIPHER_CTX_new().convert()
    }

    /// Encrypts the supplied plaintext into ciphertext. This method will call `reset(key:iv:mode:)`, `update(data:into:)`,
    /// and `finish(into:)` automatically.
    ///
    ///     let key: Data // 16-bytes
    ///     let ciphertext = try AES128.encrypt("vapor", key: key)
    ///     print(ciphertext) /// Encrypted Data
    ///
    /// - parameters:
    ///     - data: Plaintext data to encrypt.
    ///     - key: Cipher key to use for encryption.
    ///            This key must be an appropriate length for the cipher you are using. See `CipherAlgorithm.keySize`.
    ///     - iv: Optional initialization vector to use for encryption.
    ///           The IV must be an appropriate length for the cipher you are using. See `CipherAlgorithm.ivSize`.
    /// - returns: Encrypted ciphertext.
    /// - throws: `CryptoError` if reset, update, or finalization steps fail or if data conversion fails.
    public func encrypt(_ data: LosslessDataConvertible, key: LosslessDataConvertible, iv: LosslessDataConvertible? = nil) throws -> Data {
        var buffer = Data()

        try reset(key: key, iv: iv, mode: .encrypt)
        try update(data: data, into: &buffer)
        try finish(into: &buffer)

        return buffer
    }

    /// Decrypts the supplied ciphertext back to plaintext. This method will call `reset(key:iv:mode:)`, `update(data:into:)`,
    /// and `finish(into:)` automatically.
    ///
    ///     let key: Data // 16-bytes
    ///     let ciphertext = try AES128.encrypt("vapor", key: key)
    ///     try AES128.decrypt(ciphertext, key: key) // "vapor"
    ///
    /// - parameters:
    ///     - data: Ciphertext data to decrypt.
    ///     - key: Cipher key to use for decryption.
    ///            This key must be an appropriate length for the cipher you are using. See `CipherAlgorithm.keySize`.
    ///     - iv: Optional initialization vector to use for decryption.
    ///           The IV must be an appropriate length for the cipher you are using. See `CipherAlgorithm.ivSize`.
    /// - returns: Decrypted plaintext.
    /// - throws: `CryptoError` if reset, update, or finalization steps fail or if data conversion fails.
    public func decrypt(_ data: LosslessDataConvertible, key: LosslessDataConvertible, iv: LosslessDataConvertible? = nil) throws -> Data {
        var buffer = Data()

        try reset(key: key, iv: iv, mode: .decrypt)
        try update(data: data, into: &buffer)
        try finish(into: &buffer)

<<<<<<< HEAD
    /// Resets / initializes the cipher algorithm context. This must be called once before calling `update(data:)`
    ///
    ///     let key: Data // 16-bytes
    ///     var aes128 = Cipher(algorithm: .aes128ecb)
    ///     try aes128.reset(key: key, mode: .encrypt)
    ///
    /// - parameters:
    ///     - key: Cipher key to use for the encryption or decryption.
    ///            This key must be an appropriate length for the cipher you are using. See `CipherAlgorithm.keySize`.
    ///     - iv: Optional initialization vector to use for the encryption or decryption.
    ///           The IV must be an appropriate length for the cipher you are using. See `CipherAlgorithm.ivSize`.
    ///     - mode: Determines whether this `Cipher` will encrypt or decrypt data.
    ///             This is set to `CipherModel.encrypt` by default.
    ///
    /// - throws: `CryptoError` if reset fails, data conversion fails, or key/iv lengths are not correct.
    public func reset(key: LosslessDataConvertible, iv: LosslessDataConvertible? = nil, mode: CipherMode = .encrypt) throws {
        let key = key.convertToData()
        let iv = iv?.convertToData()

        let keyLength = EVP_CIPHER_key_length(algorithm.c.convert())
        guard keyLength == key.count else {
            throw CryptoError(identifier: "cipherKeySize", reason: "Invalid cipher key length \(key.count) != \(keyLength).")
        }
        
        let ivLength = EVP_CIPHER_iv_length(algorithm.c.convert())
        guard (ivLength == 0 && (iv == nil || iv?.count == 0)) || (iv != nil && iv?.count == Int(ivLength)) else {
            throw CryptoError(identifier: "cipherIVSize", reason: "Invalid cipher IV length \(iv?.count ?? 0) != \(ivLength).")
        }

        guard key.withByteBuffer({ keyBuffer in
            iv.withByteBuffer { ivBuffer in
                EVP_CipherInit_ex(ctx.convert(), algorithm.c.convert(), nil, keyBuffer.baseAddress!, ivBuffer?.baseAddress, mode.rawValue)
            }
        }) == 1 else {
            throw CryptoError.openssl(identifier: "EVP_CipherInit_ex", reason: "Failed initializing cipher context.")
        }
    }

    /// Encrypts or decrypts a chunk of data into the supplied buffer.
    ///
    ///     let key: Data // 16-bytes
    ///     let aes128 = Cipher(algorithm: .aes128ecb)
    ///     try aes128.reset(key: key, mode: .encrypt)
    ///     var buffer = Data()
    ///     try aes128.update(data: "hello", into: &buffer)
    ///     try aes128.update(data: "world", into: &buffer)
    ///     print(buffer) // Partial ciphertext
    ///
    /// Note: You _must_ call `reset()` once before calling this method.
    ///
    /// - parameters:
    ///     - data: Message chunk to encrypt or decrypt.
    ///     - buffer: Mutable buffer to append newly encrypted or decrypted data to.
    /// - throws: `CryptoError` if update fails or data conversion fails.
    public func update(data: LosslessDataConvertible, into buffer: inout Data) throws {
        let input = data.convertToData()
        var chunk = Data(count: input.count + Int(algorithm.blockSize) - 1)
        var chunkLength: Int32 = 0

        guard chunk.withMutableByteBuffer({ chunkBuffer in
            input.withByteBuffer { inputBuffer in
                EVP_CipherUpdate(ctx.convert(), chunkBuffer.baseAddress!, &chunkLength, inputBuffer.baseAddress!, Int32(truncatingIfNeeded: inputBuffer.count))
            }
        }) == 1 else {
            throw CryptoError.openssl(identifier: "EVP_CipherUpdate", reason: "Failed updating cipher.")
        }
        buffer += chunk.prefix(upTo: Int(chunkLength))
    }

    /// Finalizes the encryption or decryption, appending any additional data into the supplied buffer.
    ///
    ///     let key: Data // 16-bytes
    ///     let aes128 = Cipher(algorithm: .aes128ecb)
    ///     try aes128.reset(key: key, mode: .encrypt)
    ///     var buffer = Data()
    ///     try aes128.update(data: "hello", into: &buffer)
    ///     try aes128.update(data: "world", into: &buffer)
    ///     try aes128.finish(into: &buffer)
    ///     print(buffer) // Completed ciphertext
    ///
    /// Note: You _must_ call `reset()` once and `update()` at least once before calling this method.
    ///
    /// - parameters:
    ///     - buffer: Mutable buffer to append any remaining encrypted or decrypted data to.
    /// - throws: `CryptoError` if finalization fails.
    public func finish(into buffer: inout Data) throws {
        var chunk = Data(count: Int(algorithm.blockSize))
        var chunkLength: Int32 = 0
        
        guard chunk.withMutableByteBuffer({ EVP_CipherFinal_ex(ctx.convert(), $0.baseAddress!, &chunkLength) }) == 1 else {
            throw CryptoError.openssl(identifier: "EVP_CipherFinal_ex", reason: "Failed finishing cipher.")
        }
        buffer += chunk.prefix(upTo: Int(chunkLength))
=======
        return buffer
>>>>>>> 6e4d05a7
    }

    /// Frees the allocated OpenSSL cipher context.
    deinit {
        EVP_CIPHER_CTX_free(ctx.convert())
    }
}<|MERGE_RESOLUTION|>--- conflicted
+++ resolved
@@ -53,11 +53,7 @@
     public let algorithm: OpenSSLCipherAlgorithm
 
     /// Internal OpenSSL `EVP_CIPHER_CTX` context.
-<<<<<<< HEAD
-    let ctx: OpaquePointer
-=======
-    public let ctx: UnsafeMutablePointer<EVP_CIPHER_CTX>
->>>>>>> 6e4d05a7
+    public let ctx: OpaquePointer
 
     /// Creates a new `Cipher` using the supplied `CipherAlgorithm`.
     ///
@@ -120,104 +116,7 @@
         try reset(key: key, iv: iv, mode: .decrypt)
         try update(data: data, into: &buffer)
         try finish(into: &buffer)
-
-<<<<<<< HEAD
-    /// Resets / initializes the cipher algorithm context. This must be called once before calling `update(data:)`
-    ///
-    ///     let key: Data // 16-bytes
-    ///     var aes128 = Cipher(algorithm: .aes128ecb)
-    ///     try aes128.reset(key: key, mode: .encrypt)
-    ///
-    /// - parameters:
-    ///     - key: Cipher key to use for the encryption or decryption.
-    ///            This key must be an appropriate length for the cipher you are using. See `CipherAlgorithm.keySize`.
-    ///     - iv: Optional initialization vector to use for the encryption or decryption.
-    ///           The IV must be an appropriate length for the cipher you are using. See `CipherAlgorithm.ivSize`.
-    ///     - mode: Determines whether this `Cipher` will encrypt or decrypt data.
-    ///             This is set to `CipherModel.encrypt` by default.
-    ///
-    /// - throws: `CryptoError` if reset fails, data conversion fails, or key/iv lengths are not correct.
-    public func reset(key: LosslessDataConvertible, iv: LosslessDataConvertible? = nil, mode: CipherMode = .encrypt) throws {
-        let key = key.convertToData()
-        let iv = iv?.convertToData()
-
-        let keyLength = EVP_CIPHER_key_length(algorithm.c.convert())
-        guard keyLength == key.count else {
-            throw CryptoError(identifier: "cipherKeySize", reason: "Invalid cipher key length \(key.count) != \(keyLength).")
-        }
-        
-        let ivLength = EVP_CIPHER_iv_length(algorithm.c.convert())
-        guard (ivLength == 0 && (iv == nil || iv?.count == 0)) || (iv != nil && iv?.count == Int(ivLength)) else {
-            throw CryptoError(identifier: "cipherIVSize", reason: "Invalid cipher IV length \(iv?.count ?? 0) != \(ivLength).")
-        }
-
-        guard key.withByteBuffer({ keyBuffer in
-            iv.withByteBuffer { ivBuffer in
-                EVP_CipherInit_ex(ctx.convert(), algorithm.c.convert(), nil, keyBuffer.baseAddress!, ivBuffer?.baseAddress, mode.rawValue)
-            }
-        }) == 1 else {
-            throw CryptoError.openssl(identifier: "EVP_CipherInit_ex", reason: "Failed initializing cipher context.")
-        }
-    }
-
-    /// Encrypts or decrypts a chunk of data into the supplied buffer.
-    ///
-    ///     let key: Data // 16-bytes
-    ///     let aes128 = Cipher(algorithm: .aes128ecb)
-    ///     try aes128.reset(key: key, mode: .encrypt)
-    ///     var buffer = Data()
-    ///     try aes128.update(data: "hello", into: &buffer)
-    ///     try aes128.update(data: "world", into: &buffer)
-    ///     print(buffer) // Partial ciphertext
-    ///
-    /// Note: You _must_ call `reset()` once before calling this method.
-    ///
-    /// - parameters:
-    ///     - data: Message chunk to encrypt or decrypt.
-    ///     - buffer: Mutable buffer to append newly encrypted or decrypted data to.
-    /// - throws: `CryptoError` if update fails or data conversion fails.
-    public func update(data: LosslessDataConvertible, into buffer: inout Data) throws {
-        let input = data.convertToData()
-        var chunk = Data(count: input.count + Int(algorithm.blockSize) - 1)
-        var chunkLength: Int32 = 0
-
-        guard chunk.withMutableByteBuffer({ chunkBuffer in
-            input.withByteBuffer { inputBuffer in
-                EVP_CipherUpdate(ctx.convert(), chunkBuffer.baseAddress!, &chunkLength, inputBuffer.baseAddress!, Int32(truncatingIfNeeded: inputBuffer.count))
-            }
-        }) == 1 else {
-            throw CryptoError.openssl(identifier: "EVP_CipherUpdate", reason: "Failed updating cipher.")
-        }
-        buffer += chunk.prefix(upTo: Int(chunkLength))
-    }
-
-    /// Finalizes the encryption or decryption, appending any additional data into the supplied buffer.
-    ///
-    ///     let key: Data // 16-bytes
-    ///     let aes128 = Cipher(algorithm: .aes128ecb)
-    ///     try aes128.reset(key: key, mode: .encrypt)
-    ///     var buffer = Data()
-    ///     try aes128.update(data: "hello", into: &buffer)
-    ///     try aes128.update(data: "world", into: &buffer)
-    ///     try aes128.finish(into: &buffer)
-    ///     print(buffer) // Completed ciphertext
-    ///
-    /// Note: You _must_ call `reset()` once and `update()` at least once before calling this method.
-    ///
-    /// - parameters:
-    ///     - buffer: Mutable buffer to append any remaining encrypted or decrypted data to.
-    /// - throws: `CryptoError` if finalization fails.
-    public func finish(into buffer: inout Data) throws {
-        var chunk = Data(count: Int(algorithm.blockSize))
-        var chunkLength: Int32 = 0
-        
-        guard chunk.withMutableByteBuffer({ EVP_CipherFinal_ex(ctx.convert(), $0.baseAddress!, &chunkLength) }) == 1 else {
-            throw CryptoError.openssl(identifier: "EVP_CipherFinal_ex", reason: "Failed finishing cipher.")
-        }
-        buffer += chunk.prefix(upTo: Int(chunkLength))
-=======
         return buffer
->>>>>>> 6e4d05a7
     }
 
     /// Frees the allocated OpenSSL cipher context.
