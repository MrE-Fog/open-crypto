import CCryptoOpenSSL

/// Specifies a cipher algorithm (e.g., AES128-ECB) to be used with a `Cipher`.
///
/// Common cipher algorithms are provided as static properties on this class.
///
/// There are also static methods for creating `CipherAlgorithm` such as `CipherAlgorithm.named(_:)`
public final class CipherAlgorithm: OpenSSLCipherAlgorithm {
    // MARK: Static

    /// Looks up a cipher function algorithm by name (e.g., "aes-128-cbc").
    /// Uses OpenSSL's `EVP_get_cipherbyname` function.
    ///
    ///     let algorithm = try CipherAlgorithm.named("aes-128-cbc")
    ///
    /// - parameters:
    ///     - name: Cipher function name
    /// - returns: Found `CipherAlgorithm`
    /// - throws: `CryptoError` if no cipher for that name is found.
    public static func named(_ name: String) throws -> CipherAlgorithm {
        guard let cipher = EVP_get_cipherbyname(name) else {
            throw CryptoError.openssl(identifier: "EVP_get_cipherbyname", reason: "No cipher named \(name) was found.")
        }
        return .init(c: cipher.convert())
    }

    /// AES-128 ECB cipher. Deprecated (see https://github.com/vapor/crypto/issues/59).
    @available(*, deprecated, message: "Stream encryption in ECB mode is unsafe (see https://github.com/vapor/crypto/issues/59). Use AES256 in GCM mode instead.")
    public static let aes128ecb: CipherAlgorithm = .init(c: EVP_aes_128_ecb().convert())

    /// AES-256 ECB cipher. Deprecated (see https://github.com/vapor/crypto/issues/59).
    @available(*, deprecated, message: "Stream encryption in ECB mode is unsafe (see https://github.com/vapor/crypto/issues/59). Use AES256 in GCM mode instead.")
    public static let aes256ecb: CipherAlgorithm = .init(c: EVP_aes_256_ecb().convert())

    /// AES-256 CBC cipher.
    /// Only use this if you know what you are doing; use AES-256 GCM otherwise (see https://github.com/vapor/crypto/issues/59).
    public static let aes256cbc: CipherAlgorithm = .init(c: EVP_aes_256_cbc().convert())

    /// AES-256 CFB cipher. May not be available on all platforms.
    /// Only use this if you know what you are doing; use AES-256 GCM otherwise (see https://github.com/vapor/crypto/issues/59).
    public static let aes256cfb: CipherAlgorithm = .init(c: EVP_aes_256_cfb128().convert())

<<<<<<< HEAD
    /// AES-256 GCM cipher. This is the recommended cipher.
    /// See the global `AES256GCM` constant on usage.
    public static let aes256gcm: CipherAlgorithm = .init(c: EVP_aes_256_gcm().convert())

=======
>>>>>>> 6e4d05a7
    /// OpenSSL `EVP_CIPHER` context.
    public let c: OpaquePointer

    /// Internal init accepting a `EVP_CIPHER`.
    public init(c: OpaquePointer) {
        self.c = c
    }
<<<<<<< HEAD

    // MARK: Instance

    /// Returns the OpenSSL NID type for this algorithm.
    public var type: Int32 {
        return EVP_CIPHER_type(c.convert())
    }

    /// This cipher's required key length.
    public var keySize: Int32 {
        return EVP_CIPHER_key_length(c.convert())
    }

    /// This cipher's required initialization vector length.
    public var ivSize: Int32 {
        return EVP_CIPHER_iv_length(c.convert())
    }

    /// This cipher's block size, used internally to allocate "out" buffers.
    public var blockSize: Int32 {
        return EVP_CIPHER_block_size(c.convert())
    }
=======
>>>>>>> 6e4d05a7
}<|MERGE_RESOLUTION|>--- conflicted
+++ resolved
@@ -40,13 +40,6 @@
     /// Only use this if you know what you are doing; use AES-256 GCM otherwise (see https://github.com/vapor/crypto/issues/59).
     public static let aes256cfb: CipherAlgorithm = .init(c: EVP_aes_256_cfb128().convert())
 
-<<<<<<< HEAD
-    /// AES-256 GCM cipher. This is the recommended cipher.
-    /// See the global `AES256GCM` constant on usage.
-    public static let aes256gcm: CipherAlgorithm = .init(c: EVP_aes_256_gcm().convert())
-
-=======
->>>>>>> 6e4d05a7
     /// OpenSSL `EVP_CIPHER` context.
     public let c: OpaquePointer
 
@@ -54,7 +47,6 @@
     public init(c: OpaquePointer) {
         self.c = c
     }
-<<<<<<< HEAD
 
     // MARK: Instance
 
@@ -77,6 +69,4 @@
     public var blockSize: Int32 {
         return EVP_CIPHER_block_size(c.convert())
     }
-=======
->>>>>>> 6e4d05a7
 }